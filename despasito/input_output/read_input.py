--- conflicted
+++ resolved
@@ -113,19 +113,12 @@
         logger.info("No EOScross file specified")
 
     # Extract relevant system state inputs
-<<<<<<< HEAD
     EOS_dict_keys = [
         "bead_configuration",
         "EOSgroup",
         "EOScross",
-        "output_file",
-        "numba",
-        "cython",
-        "python",
+        "output_file"
     ]
-=======
-    EOS_dict_keys = ['bead_configuration', 'EOSgroup', 'EOScross',"output_file"]
->>>>>>> c13d2a49
     for key, value in input_dict.items():
         if key.startswith("eos_"):
             new_key = "_".join(key.split("_")[1:])
