--- conflicted
+++ resolved
@@ -15,6 +15,8 @@
 from . import gamma_mie_funcs as funcs
 # Later this line will be in an abstract class file in this directory, and all versions of SAFT will reference it
 from despasito.equations_of_state.interface import EOStemplate
+
+logger = logging.getLogger(__name__)
 
 # ________________ Saft Family ______________
 # NoteHere: Insert SAFT family abstract class in this directory to clean up
@@ -67,8 +69,6 @@
 
     def __init__(self, kwargs):
 
-        #logger = logging.getLogger(__name__)
-
         self.eos_dict = {}
         # Self interaction parameters
         self.eos_dict['nui'] = kwargs['nui']
@@ -127,8 +127,6 @@
             Temperature of the system
         """
 
-        #logger = logging.getLogger(__name__)
-
         dkk, dkl, x0kl = funcs.calc_hard_sphere_matricies(self.eos_dict['beads'], self.eos_dict['beadlibrary'], self.eos_dict['sigmakl'], T)
         self.T = T
         self.eos_dict['dkk'] = dkk
@@ -146,8 +144,6 @@
             Mole fraction of component
 
         """
-
-        #logger = logging.getLogger(__name__)
 
         Cmol2seg, xsk, xskl = funcs.calc_composition_dependent_variables(xi, self.eos_dict['nui'], self.eos_dict['beads'], self.eos_dict['beadlibrary'])
         self.eos_dict['Cmol2seg'] = Cmol2seg
@@ -173,8 +169,6 @@
             Array of pressure values [Pa] associated with each density and so equal in length
         """
 
-        logger = logging.getLogger(__name__)
-
         if len(xi) != len(self.eos_dict['nui']):
             raise ValueError("Number of components in mole fraction list doesn't match components in nui. Check bead_config.")
 
@@ -189,11 +183,7 @@
             rho = np.array(rho)
 
         if np.all(rho > self.density_max(xi, T)):
-<<<<<<< HEAD
-            raise ValueError("Density value, {}, should not all be greater than {}, or calc_Amono will fail in log calculation.".format(rho, self.density_max(xi, T)))
-=======
             logger.error("Density value, {}, should not all be greater than {}, or calc_Amono will fail in log calculation.".format(rho, self.density_max(xi, T)))
->>>>>>> 4eff99a7
 
         rho = rho*constants.Nav
 
@@ -229,8 +219,6 @@
         mui : numpy.ndarray
             Array of chemical potential values for each component
         """
-
-        #logger = logging.getLogger(__name__)
 
         if len(xi) != len(self.eos_dict['nui']):
             raise ValueError("Number of components in mole fraction list doesn't match components in nui. Check bead_config.")
@@ -310,8 +298,6 @@
             Helmholtz energy give number of moles, length of array rho
         """
 
-        #logger = logging.getLogger(__name__)
-
         if T != self.T:
             self._temp_dependent_variables(T)
 
@@ -326,71 +312,6 @@
         Ares = funcs.calc_Ares(rho=rho * constants.Nav, xi=xi, T=T, **self.eos_dict)
 
         return Ares
-
-    def _chemicalpotential_old(self, P, rho, xi, T):
-        """
-        Compute chemical potential given system information.
-      
-        Parameters
-        ----------
-        P : float
-            Pressure of the system [Pa]
-        rho : float
-            Molar density of system [mol/m^3]
-        T : float
-            Temperature of the system [K]
-        xi : list[float]
-            Mole fraction of each component
-    
-        Returns
-        -------
-        mui : numpy.ndarray
-            Array of chemical potential values for each component
-        """
-
-        logger = logging.getLogger(__name__)
-
-        if len(xi) != len(self.eos_dict['nui']):
-            raise ValueError("Number of components in mole fraction list doesn't match components in nui. Check bead_config.")
-
-        if T != self.T:
-            self._temp_dependent_variables(T)
-
-        self._xi_dependent_variables(xi)
-
-        daresdxi = np.zeros_like(xi)
-        mui = np.zeros_like(xi)
-
-        # Set step size in finite difference method
-        dnmol = 1.0E-4
-        xi = np.array(xi,float)
-        xi_tmp = xi[xi!=0.]
-        if any(xi_tmp-dnmol < 0.):
-            exp = np.floor(np.log10(min(xi_tmp)))-2 # Make sure step size is two orders of magnitude lower
-            logger.debug("    Mole fraction, {}, is smaller than increment, {}. Use new increment, {}.".format(xi,dnmol,10**exp))
-            dnmol = 10**exp
-
-        # compute mui
-        for i in range(np.size(mui)):
-            dAres = np.zeros(2)
-            ares = funcs.calc_Ares(rho=rho * constants.Nav, xi=xi, T=T, **self.eos_dict)
-            for j, delta in enumerate((dnmol, -dnmol)):
-                xi_temp = np.copy(xi)
-                if xi_temp[i] != 0.:
-                    xi_temp[i] += delta
-                Cmol2seg_tmp, xsk_tmp, xskl_tmp = funcs.calc_composition_dependent_variables(xi_temp, self.eos_dict['nui'], self.eos_dict['beads'], self.eos_dict['beadlibrary'])
-                # xi_temp/=(nmol+delta)
-                dAres[j] = funcs.calc_Ares(rho=rho * constants.Nav, xi=xi_temp, T=T, **self.eos_dict)
-            daresdxi[i] = (dAres[0] - dAres[1]) / (2.0 * dnmol)
-
-        # compute Z
-        Z = P / (rho * T * constants.Nav * constants.kb)
-
-        xjdaresdxj = np.sum(xi * daresdxi)
-        for i in range(np.size(mui)):
-            mui[i] = ares + Z - 1.0 + daresdxi[i] - xjdaresdxj - np.log(Z)
-    
-        return mui
 
     def density_max(self, xi, T, maxpack=0.65):
 
@@ -412,8 +333,6 @@
             Maximum molar density [mol/m^3]
         """
 
-        #logger = logging.getLogger(__name__)
-
         if T != self.T:
             self._temp_dependent_variables(T)
 
@@ -441,8 +360,6 @@
         param_initial_guess : numpy.ndarray, 
             An initial guess for parameter, it will be optimized throughout the process.
         """
-
-        #logger = logging.getLogger(__name__)
 
         param_types = ["epsilon", "sigma", "l_r", "l_a", "Sk", "K"]
 
@@ -466,7 +383,7 @@
                 elif bead_names[0] in self._crosslibrary and bead_names[1] in self._crosslibrary[bead_names[0]]:
                     param_value = self._crosslibrary[bead_names[0]][bead_names[1]][param_name]
                 else:
-                    param_value = self.check_bounds(param_name, bead_names, np.empty(2))[1]/2
+                    param_value = self.check_bounds(bead_names[0], param_name, np.empty(2))[1]/2
 
         # Association Sites
         elif any([param_name.startswith('epsilon'), param_name.startswith('K')]):
@@ -526,7 +443,6 @@
             A screened and possibly corrected low and a high value for the parameter, param_name
         """
         
-        logger = logging.getLogger(__name__)
         param_bound_extreme = {"epsilon":[0.,1000.], "sigma":[0.,9e-9], "l_r":[0.,100.], "l_a":[0.,100.], "Sk":[0.,1.], "epsilon-a":[0.,5000.], "K":[0.,10000.]}
 
         bead_names = [fit_bead]
@@ -619,8 +535,6 @@
         param_value : float
             Value of parameter
         """
-
-        #logger = logging.getLogger(__name__)
 
         param_types = ["epsilon", "sigma", "l_r", "l_a", "Sk", "K"]
 
@@ -711,8 +625,6 @@
         Those parameters that are dependent on _beadlibrary and _crosslibrary attributes **must** be updated by running this function after all parameters from update_parameters method have been changed.
         """
 
-        #logger = logging.getLogger(__name__)
-
         # Update Non bonded matrices
         self.eos_dict['epsilonkl'], self.eos_dict['sigmakl'], self.eos_dict['l_akl'], self.eos_dict['l_rkl'], self.eos_dict['Ckl'] = funcs.calc_interaction_matrices(self.eos_dict['beads'], self.eos_dict['beadlibrary'], crosslibrary=self._crosslibrary)
 
