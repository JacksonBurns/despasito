"""

This vision for this library is that this file will define an EOS class, and import sub-libraries of each EOS family

"""

# Add imports here
from importlib import import_module
import logging

class jax_stat:
    disable_jax = True

class jit_stat:
    disable_jit = True

def eos(**kwargs):
    """
    This function acts as an interface between the user and our library of equations of state (EOS). Input the name of a desired EOS and a factory design pattern with a dictionary will search available classes to allow easy implementation of new EOS.

    Parameters
    ----------
        kwargs : dict, Optional
            A dictionary of inputs for the desired EOS. See specific EOS documentation for required inputs.

            - eos : str - Input should be in the form EOSfamily.EOSname (e.g. saft.gamme_mie). Note that the name of the class is EOSfamily_EOSname.
                
    Returns
    -------
        instance : obj
            An instance of the defined EOS class to be used in thermodynamic computations.
    """

<<<<<<< HEAD
    if 'jax' not in kwargs:
        jax_stat.disable_jax = True
    else:
        jax_stat.disable_jax = not kwargs['jax']
=======
    logger = logging.getLogger(__name__)

    if "eos" not in kwargs:
        eos_type = "saft.gamma_mie"
        logger.info("Trying default EOS, {}".format(eos_type))
    else:
        eos_type = kwargs["eos"]  
        del kwargs["eos"]
        logger.info("Trying user defined EOS, {}".format(eos_type))
>>>>>>> 112645b6

    if 'jit' not in kwargs:
        jit_stat.disable_jit = True
    else:
        jit_stat.disable_jit = not kwargs['jit']

    try:
        eos_fam, eos = eos_type.split('.')
    except:
        raise Exception("Input should be in the form EOSfamily.EOSname (e.g. saft.gamme_mie).")

    try:
        eos_module = import_module('.' + eos, package="despasito.equations_of_state." + eos_fam)
        class_name = "_".join([eos_fam, eos])
        eos_class = getattr(eos_module, class_name)
        instance = eos_class(kwargs)
    except (AttributeError):
        raise ImportError(
            "Based on your input, '{}', we expect the class, {}, in a module, {}, found in the package, {}, which indicates the EOS family.".format(eos_type, class_name, eos, eos_fam))
    logger.info("Created {} eos object".format(eos_type))

    return instance
<|MERGE_RESOLUTION|>--- conflicted
+++ resolved
@@ -31,12 +31,6 @@
             An instance of the defined EOS class to be used in thermodynamic computations.
     """
 
-<<<<<<< HEAD
-    if 'jax' not in kwargs:
-        jax_stat.disable_jax = True
-    else:
-        jax_stat.disable_jax = not kwargs['jax']
-=======
     logger = logging.getLogger(__name__)
 
     if "eos" not in kwargs:
@@ -46,7 +40,11 @@
         eos_type = kwargs["eos"]  
         del kwargs["eos"]
         logger.info("Trying user defined EOS, {}".format(eos_type))
->>>>>>> 112645b6
+
+    if 'jax' not in kwargs:
+        jax_stat.disable_jax = True
+    else:
+        jax_stat.disable_jax = not kwargs['jax']
 
     if 'jit' not in kwargs:
         jit_stat.disable_jit = True
