--- conflicted
+++ resolved
@@ -1,7 +1,3 @@
 
 # conda:
-<<<<<<< HEAD
 #    file: devtools/conda-envs/readthedocs_env.yaml
-=======
-#     file: devtools/conda-envs/readthedocs_env.yaml
->>>>>>> 819fcf5a
